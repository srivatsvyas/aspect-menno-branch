--- conflicted
+++ resolved
@@ -20,6 +20,8 @@
 
 #include <aspect/particle/property/crystal_preferred_orientation.h>
 #include <aspect/geometry_model/interface.h>
+#include <aspect/gravity_model/interface.h>
+#include <aspect/adiabatic_conditions/interface.h>
 #include <aspect/gravity_model/interface.h>
 #include <aspect/adiabatic_conditions/interface.h>
 #include <world_builder/grains.h>
@@ -88,10 +90,7 @@
 
         double theta = 2.0 * M_PI * one; // Rotation about the pole (Z)
         double phi = 2.0 * M_PI * two; // For direction of pole deflection.
-        double z = 2.0* three; //For magnitude of pole deflection. 
-        
-        // SV : have to come up with a solution to create a misorientation of 10 degrees or more for olivine new grains.
-        // SV : maybe write a separate block of code in the recrystalize_grains function to initialize the new grains with a misorientation wrt to the parent grain.
+        double z = 2.0* three; //For magnitude of pole deflection.
 
         // SV : have to come up with a solution to create a misorientation of 10 degrees or more for olivine new grains.
         // SV : maybe write a separate block of code in the recrystalize_grains function to initialize the new grains with a misorientation wrt to the parent grain.
@@ -186,7 +185,6 @@
               {
 
                 switch (cpo_derivative_algorithm)
-<<<<<<< HEAD
                   {
                     case CPODerivativeAlgorithm::drexpp:
                     {
@@ -221,44 +219,6 @@
                     default:
                       break;
                   }
-=======
-                {
-                  case CPODerivativeAlgorithm::drexpp:
-                  {
-                    
-                    for (unsigned int grain_i = 0; grain_i < n_grains ; ++grain_i)
-                     {
-                        //set volume fraction
-                        if (grain_i < n_grains/10.)
-                          {
-                            //volume_fractions_grains[mineral_i][grain_i] = (4./3.)*numbers::PI*pow( 0.5 * initial_grain_size ,3);
-                            volume_fractions_grains[mineral_i][grain_i] = initial_grain_size;
-                          }
-                        else
-                         {
-                           //volume_fractions_grains[mineral_i][grain_i] = (4./3.)*numbers::PI*pow( 0.5 * 2e-11 ,3);
-                           volume_fractions_grains[mineral_i][grain_i] = 0;
-                         }
-                        
-                        this->compute_random_rotation_matrix(rotation_matrices_grains[mineral_i][grain_i]);
-                      } 
-                  break;
-                  }                
-                  case CPODerivativeAlgorithm::drex_2004:
-                {
-                  for (unsigned int grain_i = 0; grain_i < n_grains ; ++grain_i)
-                    {
-                      const double initial_volume_fraction = 1.0/n_grains;
-                      volume_fractions_grains[mineral_i][grain_i] = initial_volume_fraction;
-                      this->compute_random_rotation_matrix(rotation_matrices_grains[mineral_i][grain_i]);
-                    }
-                
-                  break;
-                }
-                default:
-                   break;
-                }
->>>>>>> 3bd9c02b
               }
           }
 
@@ -409,7 +369,6 @@
             Assert(std::isfinite(inv_sum_volume_mineral),
                    ExcMessage("inv_sum_volume_mineral is not finite. sum_volume_enstatite = "
                               + std::to_string(sum_volume_mineral)));
-<<<<<<< HEAD
 
             switch (cpo_derivative_algorithm)
               {
@@ -522,120 +481,6 @@
               }
 
 
-=======
-            
-            switch (cpo_derivative_algorithm)
-            {
-               case CPODerivativeAlgorithm::drex_2004:
-               {
-                 for (unsigned int grain_i = 0; grain_i < n_grains; ++grain_i)
-                   {
-                    const double volume_fraction_grains = get_volume_fractions_grains(data_position,data,mineral_i,grain_i)*inv_sum_volume_mineral;
-                    set_volume_fractions_grains(data_position,data,mineral_i,grain_i,volume_fraction_grains);
-                    Assert(isfinite(get_volume_fractions_grains(data_position,data,mineral_i,grain_i)),
-                           ExcMessage("volume_fractions_grains[mineral_i]" + std::to_string(grain_i) + "] is not finite: "
-                                  + std::to_string(get_volume_fractions_grains(data_position,data,mineral_i,grain_i)) + ", inv_sum_volume_mineral = "
-                                  + std::to_string(inv_sum_volume_mineral) + "."));
-
-                    /**
-                    * Correct direction rotation matrices numerical error (orthnormality) after integration
-                    * Follows same method as in matlab version from Thissen (see https://github.com/cthissen/Drex-MATLAB/)
-                    * of finding the nearest orthonormal matrix using the SVD
-                    */
-                    Tensor<2,3> rotation_matrix = get_rotation_matrix_grains(data_position,data,mineral_i,grain_i);
-                    for (size_t i = 0; i < 3; ++i)
-                    {
-                      for (size_t j = 0; j < 3; ++j)
-                        {
-                          Assert(!std::isnan(rotation_matrix[i][j]), ExcMessage("rotation_matrix is nan before orthogonalization."));
-                        }
-                    }
-
-                    rotation_matrix = dealii::project_onto_orthogonal_tensors(rotation_matrix);
-                    for (size_t i = 0; i < 3; ++i)
-                      for (size_t j = 0; j < 3; ++j)
-                        {
-                          // I don't think this should happen with the projection, but D-Rex
-                          // does not do the orthogonal projection, but just clamps the values
-                          // to 1 and -1.
-                          Assert(std::fabs(rotation_matrix[i][j]) <= 1.0,
-                               ExcMessage("The rotation_matrix has a entry larger than 1."));
-
-                          Assert(!std::isnan(rotation_matrix[i][j]),
-                               ExcMessage("rotation_matrix is nan after orthoganalization: "
-                                          + std::to_string(rotation_matrix[i][j])));
-
-                          Assert(abs(rotation_matrix[i][j]) <= 1.0,
-                               ExcMessage("3. rotation_matrix[" + std::to_string(i) + "][" + std::to_string(j) +
-                                            "] is larger than one: "
-                                            + std::to_string(rotation_matrix[i][j]) + " (" + std::to_string(rotation_matrix[i][j]-1.0) + "). rotation_matrix = \n"
-                                            + std::to_string(rotation_matrix[0][0]) + " " + std::to_string(rotation_matrix[0][1]) + " " + std::to_string(rotation_matrix[0][2]) + "\n"
-                                            + std::to_string(rotation_matrix[1][0]) + " " + std::to_string(rotation_matrix[1][1]) + " " + std::to_string(rotation_matrix[1][2]) + "\n"
-                                            + std::to_string(rotation_matrix[2][0]) + " " + std::to_string(rotation_matrix[2][1]) + " " + std::to_string(rotation_matrix[2][2])));
-                          }
-                    }
-                    break;
-               }
-              
-               case CPODerivativeAlgorithm::drexpp:
-               {
-                 for (unsigned int grain_i = 0; grain_i < n_grains; ++grain_i)
-                   {
-                    const double volume_fraction_grains = get_volume_fractions_grains(data_position,data,mineral_i,grain_i);
-                    set_volume_fractions_grains(data_position,data,mineral_i,grain_i,volume_fraction_grains);
-                    Assert(isfinite(get_volume_fractions_grains(data_position,data,mineral_i,grain_i)),
-                           ExcMessage("volume_fractions_grains[mineral_i]" + std::to_string(grain_i) + "] is not finite: "
-                                  + std::to_string(get_volume_fractions_grains(data_position,data,mineral_i,grain_i)) + ", inv_sum_volume_mineral = "
-                                  + std::to_string(inv_sum_volume_mineral) + "."));
-
-                    /**
-                    * Correct direction rotation matrices numerical error (orthnormality) after integration
-                    * Follows same method as in matlab version from Thissen (see https://github.com/cthissen/Drex-MATLAB/)
-                    * of finding the nearest orthonormal matrix using the SVD
-                    */
-                    Tensor<2,3> rotation_matrix = get_rotation_matrix_grains(data_position,data,mineral_i,grain_i);
-                    for (size_t i = 0; i < 3; ++i)
-                    {
-                      for (size_t j = 0; j < 3; ++j)
-                        {
-                          Assert(!std::isnan(rotation_matrix[i][j]), ExcMessage("rotation_matrix is nan before orthogonalization."));
-                        }
-                    }
-
-                    rotation_matrix = dealii::project_onto_orthogonal_tensors(rotation_matrix);
-                    for (size_t i = 0; i < 3; ++i)
-                      for (size_t j = 0; j < 3; ++j)
-                        {
-                          // I don't think this should happen with the projection, but D-Rex
-                          // does not do the orthogonal projection, but just clamps the values
-                          // to 1 and -1.
-                          Assert(std::fabs(rotation_matrix[i][j]) <= 1.0,
-                               ExcMessage("The rotation_matrix has a entry larger than 1."));
-
-                          Assert(!std::isnan(rotation_matrix[i][j]),
-                               ExcMessage("rotation_matrix is nan after orthoganalization: "
-                                          + std::to_string(rotation_matrix[i][j])));
-
-                          Assert(abs(rotation_matrix[i][j]) <= 1.0,
-                               ExcMessage("3. rotation_matrix[" + std::to_string(i) + "][" + std::to_string(j) +
-                                            "] is larger than one: "
-                                            + std::to_string(rotation_matrix[i][j]) + " (" + std::to_string(rotation_matrix[i][j]-1.0) + "). rotation_matrix = \n"
-                                            + std::to_string(rotation_matrix[0][0]) + " " + std::to_string(rotation_matrix[0][1]) + " " + std::to_string(rotation_matrix[0][2]) + "\n"
-                                            + std::to_string(rotation_matrix[1][0]) + " " + std::to_string(rotation_matrix[1][1]) + " " + std::to_string(rotation_matrix[1][2]) + "\n"
-                                            + std::to_string(rotation_matrix[2][0]) + " " + std::to_string(rotation_matrix[2][1]) + " " + std::to_string(rotation_matrix[2][2])));
-                          }
-                    }
-                    break;
-               }
-
-               default:
-                  break;
-
-
-            }
-
-            
->>>>>>> 3bd9c02b
           }
       }
 
@@ -704,7 +549,6 @@
                                                              const std::pair<std::vector<double>, std::vector<Tensor<2,3>>> &derivatives) const
       {
         switch (cpo_derivative_algorithm)
-<<<<<<< HEAD
           {
             case CPODerivativeAlgorithm::drex_2004:
             {
@@ -769,72 +613,6 @@
               break;
           }
       }
-=======
-            {
-               case CPODerivativeAlgorithm::drex_2004:
-               {
-                double sum_volume_fractions = 0;
-                Tensor<2,3> rotation_matrix;
-                for (unsigned int grain_i = 0; grain_i < n_grains; ++grain_i)
-                  {
-                    // Do the volume fraction of the grain
-                    Assert(std::isfinite(get_volume_fractions_grains(cpo_index,data,mineral_i,grain_i)),ExcMessage("volume_fractions[grain_i] is not finite before it is set."));
-                    double volume_fraction_grains = get_volume_fractions_grains(cpo_index,data,mineral_i,grain_i);
-                    volume_fraction_grains =  volume_fraction_grains + dt * volume_fraction_grains * derivatives.first[grain_i];
-                    set_volume_fractions_grains(cpo_index,data,mineral_i,grain_i, volume_fraction_grains);
-                    Assert(std::isfinite(get_volume_fractions_grains(cpo_index,data,mineral_i,grain_i)),ExcMessage("volume_fractions[grain_i] is not finite. grain_i = "
-                            + std::to_string(grain_i) + ", volume_fractions[grain_i] = " + std::to_string(get_volume_fractions_grains(cpo_index,data,mineral_i,grain_i))
-                            + ", derivatives.first[grain_i] = " + std::to_string(derivatives.first[grain_i])));
-
-                    sum_volume_fractions += get_volume_fractions_grains(cpo_index,data,mineral_i,grain_i);
-
-                    // Do the rotation matrix for this grain
-                    rotation_matrix = get_rotation_matrix_grains(cpo_index,data,mineral_i,grain_i);
-                    rotation_matrix += dt * rotation_matrix * derivatives.second[grain_i];
-                    set_rotation_matrix_grains(cpo_index,data,mineral_i,grain_i,rotation_matrix);
-                  }
-
-                Assert(sum_volume_fractions != 0, ExcMessage("The sum of all grain volume fractions of a mineral is equal to zero. This should not happen."));
-                return sum_volume_fractions;
-                
-                break;
-               }
-              
-               case CPODerivativeAlgorithm::drexpp:
-               {
-                double sum_volume_fractions = 0;
-                Tensor<2,3> rotation_matrix;
-                for (unsigned int grain_i = 0; grain_i < n_grains; ++grain_i)
-                  {
-                    // Do the volume fraction of the grain
-                    Assert(std::isfinite(get_volume_fractions_grains(cpo_index,data,mineral_i,grain_i)),ExcMessage("volume_fractions[grain_i] is not finite before it is set."));
-                    double volume_fraction_grains = get_volume_fractions_grains(cpo_index,data,mineral_i,grain_i);
-                    //volume_fraction_grains =  volume_fraction_grains + dt * volume_fraction_grains * derivatives.first[grain_i];
-                    volume_fraction_grains =  volume_fraction_grains + dt * derivatives.first[grain_i];
-                    set_volume_fractions_grains(cpo_index,data,mineral_i,grain_i, volume_fraction_grains);
-                    Assert(std::isfinite(get_volume_fractions_grains(cpo_index,data,mineral_i,grain_i)),ExcMessage("volume_fractions[grain_i] is not finite. grain_i = "
-                            + std::to_string(grain_i) + ", volume_fractions[grain_i] = " + std::to_string(get_volume_fractions_grains(cpo_index,data,mineral_i,grain_i))
-                            + ", derivatives.first[grain_i] = " + std::to_string(derivatives.first[grain_i])));
-
-                    sum_volume_fractions += get_volume_fractions_grains(cpo_index,data,mineral_i,grain_i);
-
-                    // Do the rotation matrix for this grain
-                    rotation_matrix = get_rotation_matrix_grains(cpo_index,data,mineral_i,grain_i);
-                    rotation_matrix += dt * rotation_matrix * derivatives.second[grain_i];
-                    set_rotation_matrix_grains(cpo_index,data,mineral_i,grain_i,rotation_matrix);
-                  }
-
-                Assert(sum_volume_fractions != 0, ExcMessage("The sum of all grain volume fractions of a mineral is equal to zero. This should not happen."));
-                return sum_volume_fractions;
-                
-                break;
-               }
-
-               default:
-                  break;
-            }
-       }
->>>>>>> 3bd9c02b
 
 
 
@@ -847,7 +625,6 @@
                                                               const std::pair<std::vector<double>, std::vector<Tensor<2,3>>> &derivatives) const
       {
         switch (cpo_derivative_algorithm)
-<<<<<<< HEAD
           {
             case CPODerivativeAlgorithm::drex_2004:
             {
@@ -973,131 +750,6 @@
             default:
               break;
           }
-=======
-            {
-               case CPODerivativeAlgorithm::drex_2004:
-               {
-                 double sum_volume_fractions = 0;
-                 Tensor<2,3> cosine_ref;
-                 for (unsigned int grain_i = 0; grain_i < n_grains; ++grain_i)
-                  {
-                    // Do the volume fraction of the grain
-                    double vf_old = get_volume_fractions_grains(cpo_index,data,mineral_i,grain_i);
-                    double vf_new = get_volume_fractions_grains(cpo_index,data,mineral_i,grain_i);
-                    //std::cout<<"vf_new = "<<vf_new<<std::endl;
-                    Assert(std::isfinite(vf_new),ExcMessage("vf_new is not finite before it is set."));
-                    for (size_t iteration = 0; iteration < property_advection_max_iterations; ++iteration)
-                      {
-                        Assert(std::isfinite(vf_new),ExcMessage("vf_new is not finite before it is set. grain_i = "
-                                                        + std::to_string(grain_i) + ", volume_fractions[grain_i] = " + std::to_string(get_volume_fractions_grains(cpo_index,data,mineral_i,grain_i))
-                                                        + ", derivatives.first[grain_i] = " + std::to_string(derivatives.first[grain_i])));
-
-                        vf_new = get_volume_fractions_grains(cpo_index,data,mineral_i,grain_i) + dt * vf_new * derivatives.first[grain_i];
-
-                        Assert(std::isfinite(get_volume_fractions_grains(cpo_index,data,mineral_i,grain_i)),ExcMessage("volume_fractions[grain_i] is not finite. grain_i = "
-                                                        + std::to_string(grain_i) + ", volume_fractions[grain_i] = " + std::to_string(get_volume_fractions_grains(cpo_index,data,mineral_i,grain_i))
-                                                        + ", derivatives.first[grain_i] = " + std::to_string(derivatives.first[grain_i])));
-                        if (std::fabs(vf_new-vf_old) < property_advection_tolerance)
-                          {
-                            break;
-                           }
-                      vf_old = vf_new;
-                    }
-
-                    set_volume_fractions_grains(cpo_index,data,mineral_i,grain_i,vf_new);
-                    sum_volume_fractions += vf_new;
-
-                    // Do the rotation matrix for this grain
-                    cosine_ref = get_rotation_matrix_grains(cpo_index,data,mineral_i,grain_i);
-                    Tensor<2,3> cosine_old = cosine_ref;
-                    Tensor<2,3> cosine_new = cosine_ref;
-
-                    for (size_t iteration = 0; iteration < property_advection_max_iterations; ++iteration)
-                      {
-                        cosine_new = cosine_ref + dt * cosine_new * derivatives.second[grain_i];
-                        if ((cosine_new-cosine_old).norm() < property_advection_tolerance)
-                          {
-                            break;
-                          }
-                        cosine_old = cosine_new;
-                      }
-
-                    set_rotation_matrix_grains(cpo_index,data,mineral_i,grain_i,cosine_new);
-
-                  }
-                Assert(sum_volume_fractions != 0, ExcMessage("The sum of all grain volume fractions of a mineral is equal to zero. This should not happen."));
-                return sum_volume_fractions;
-                break;
-              }
-              
-               case CPODerivativeAlgorithm::drexpp:
-               {
-                 double sum_volume_fractions = 0;
-                 double sum_of_volumes = 0;
-                 Tensor<2,3> cosine_ref;
-
-                 for (unsigned int grain_i = 0; grain_i < n_grains; ++grain_i)
-                 {
-                  sum_of_volumes += get_volume_fractions_grains(cpo_index,data,mineral_i,grain_i);
-                 }
-                
-                 //std::cout<<"Sum of volumes = "<<sum_of_volumes<<std::endl;
-
-                 for (unsigned int grain_i = 0; grain_i < n_grains; ++grain_i)
-                  {
-                    // Do the volume fraction of the grain
-                    double vf_old = get_volume_fractions_grains(cpo_index,data,mineral_i,grain_i);
-                    double vf_new = get_volume_fractions_grains(cpo_index,data,mineral_i,grain_i);
-                    Assert(std::isfinite(vf_new),ExcMessage("vf_new is not finite before it is set."));
-                    for (size_t iteration = 0; iteration < property_advection_max_iterations; ++iteration)
-                      {
-                        Assert(std::isfinite(vf_new),ExcMessage("vf_new is not finite before it is set. grain_i = "
-                                                        + std::to_string(grain_i) + ", volume_fractions[grain_i] = " + std::to_string(get_volume_fractions_grains(cpo_index,data,mineral_i,grain_i))
-                                                        + ", derivatives.first[grain_i] = " + std::to_string(derivatives.first[grain_i])));
-
-                        //vf_new = get_volume_fractions_grains(cpo_index,data,mineral_i,grain_i) + dt * (vf_new/sum_of_volumes) *  derivatives.first[grain_i];
-                        vf_new = get_volume_fractions_grains(cpo_index,data,mineral_i,grain_i) + dt  *  derivatives.first[grain_i];
-
-
-                        Assert(std::isfinite(get_volume_fractions_grains(cpo_index,data,mineral_i,grain_i)),ExcMessage("volume_fractions[grain_i] is not finite. grain_i = "
-                                                        + std::to_string(grain_i) + ", volume_fractions[grain_i] = " + std::to_string(get_volume_fractions_grains(cpo_index,data,mineral_i,grain_i))
-                                                        + ", derivatives.first[grain_i] = " + std::to_string(derivatives.first[grain_i])));
-                        if (std::fabs(vf_new-vf_old) < property_advection_tolerance)
-                          {
-                            break;
-                           }
-                      vf_old = vf_new;
-                    }
-
-                    set_volume_fractions_grains(cpo_index,data,mineral_i,grain_i,vf_new);
-                    sum_volume_fractions += vf_new;
-
-                    // Do the rotation matrix for this grain
-                    cosine_ref = get_rotation_matrix_grains(cpo_index,data,mineral_i,grain_i);
-                    Tensor<2,3> cosine_old = cosine_ref;
-                    Tensor<2,3> cosine_new = cosine_ref;
-
-                    for (size_t iteration = 0; iteration < property_advection_max_iterations; ++iteration)
-                      {
-                        cosine_new = cosine_ref + dt * cosine_new * derivatives.second[grain_i];
-                        if ((cosine_new-cosine_old).norm() < property_advection_tolerance)
-                          {
-                            break;
-                          }
-                        cosine_old = cosine_new;
-                      }
-
-                    set_rotation_matrix_grains(cpo_index,data,mineral_i,grain_i,cosine_new);
-
-                  }
-                Assert(sum_volume_fractions != 0, ExcMessage("The sum of all grain volume fractions of a mineral is equal to zero. This should not happen."));
-                return sum_volume_fractions;
-                break;
-              }
-               default:
-                  break;
-            }
->>>>>>> 3bd9c02b
       }
 
 
@@ -1163,7 +815,6 @@
                                                                                   strain_rate,
                                                                                   deviatoric_strain_rate,
                                                                                   water_content);
-<<<<<<< HEAD
 
               set_deformation_type(cpo_index,data,mineral_i,static_cast<unsigned int>(deformation_type));
               const double t =this-> get_time();
@@ -1256,99 +907,6 @@
                     T : temperature
                   */
                   diffusion_pre_viscosities[composition] = 0.5 / p_dif.prefactor *
-=======
-            
-             set_deformation_type(cpo_index,data,mineral_i,static_cast<unsigned int>(deformation_type));
-             const double t =this-> get_time();
-             /*
-
-                The following part of the algorithm describes the rate of recrystalization of new strain-free grains. This is done by using the 
-                Johnson-Avrami-Mehl-Kolmogodorov thoery of transformation. The equations and the values for the variables are taken from Cross and Skemer (2019).
-
-                Incremental recrystalization fraction = n * beta * (strain - critical strain)^(n - 1) * exp( - beta * (strain - critical strain) ^ n )
-                where 
-                n -> avrami exponent
-                beta -> rate of transformation
-                beta -> C * exp( g * ( T / T_melt ) )
-                C and g are experimental constants
-                critical strain -> strain at which dynamic recrystalization starts
-
-             */
-
-            const double strain = this->get_time() *std::sqrt(std::max(-second_invariant(deviatoric_strain_rate), 0.));
-            const double const_C = exp(-10.0);
-            const double const_g = 13.8;
-            const double T_melt = 1770 + 273.15; // Have to get a better constrain from Katz et al (2203)
-            const double avrami_exponent = 1.48;
-            const double strain_critical = 0.25;
-            const double rate_of_transformation = const_C * exp( const_g * (temperature/T_melt) );
-            double aggregate_recrystalization_increment;
-            std::cout<<"Strain at timestep = "<<strain<<"\n";
-
-            if (strain_critical < strain){
-              aggregate_recrystalization_increment = avrami_exponent * rate_of_transformation * std::pow( strain - strain_critical , avrami_exponent - 1 ) * exp(-1 * (rate_of_transformation * std::pow( strain-strain_critical , avrami_exponent )));
-              std::cout<<"aggregate recrystalization = "<<aggregate_recrystalization_increment<<std::endl;
-            }
-            else
-              aggregate_recrystalization_increment = 0;
-            
-            const std::array<double,4> ref_resolved_shear_stress = reference_resolved_shear_stress_from_deformation_type(deformation_type);
-
-            //Compute the diffusion strain with the diffusion viscosity
-
-            const double gravity_norm = this -> get_gravity_model().gravity_vector(position).norm();
-            const double reference_density = (this->get_adiabatic_conditions().is_initialized())
-                                             ?
-                                             this->get_adiabatic_conditions().density(position)
-                                             :
-                                             3300.;
-            
-            // The phase index is set to invalid_unsigned_int, because it is only used internally
-            // in phase_average_equation_of_state_outputs to loop over all existing phases
-            MaterialModel::MaterialUtilities::PhaseFunctionInputs<dim> phase_inputs(temperature,
-                                                                                    pressure,
-                                                                                    this->get_geometry_model().depth(position),
-                                                                                    gravity_norm * reference_density,
-                                                                                    numbers::invalid_unsigned_int);
-            
-            std::vector<double> phase_function_values(phase_function.n_phase_transitions(), 0.0);
-            
-            // Compute value of phase fucntions
-            
-            for (unsigned int j = 0; j < phase_function.n_phase_transitions(); j++)
-            {
-              phase_inputs.phase_index = j;
-              phase_function_values[j] = phase_function.compute_value(phase_inputs);
-            }
-
-            const std::vector<double> volume_fractions = MaterialModel::MaterialUtilities::compute_composition_fractions(compositions);
-            // the diffusion_pre_viscosities is the diffusion viscosity without the grainsize
-
-            std::vector<double> diffusion_pre_viscosities(volume_fractions.size(), std::numeric_limits<double>::quiet_NaN());
-            std::vector<double> diffusion_grain_size_exponent(volume_fractions.size(), std::numeric_limits<double>::quiet_NaN());
-            std::vector<double> dislocation_viscosities(volume_fractions.size(), std::numeric_limits<double>::quiet_NaN());
-            const double strain_rate_inv = std::max(std::sqrt(std::max(-second_invariant(deviatoric_strain_rate), 0.)), min_strain_rate);
-
-            for (unsigned int composition = 0; composition < volume_fractions.size(); composition++)
-              {
-                const MaterialModel::Rheology::DiffusionCreepParameters p_dif = rheology_diff->compute_creep_parameters(composition,
-                                                                                                                        phase_function_values,
-                                                                                                                        phase_function.n_phase_transitions_for_each_composition());
-              
-              /*
-                Power law creep equation
-                viscosity = 0.5 * A^(-1) * d^(m) * exp(( E + P * V ) / ( R * T ))
-                A : prefactor
-                d : grain size 
-                m : grain size exponent
-                E : activation energy
-                P : pressure
-                V : activation volume 
-                R : gas constant
-                T : temperature
-              */
-               diffusion_pre_viscosities[composition] = 0.5 / p_dif.prefactor *
->>>>>>> 3bd9c02b
                                                            std::exp((p_dif.activation_energy +
                                                                      pressure*p_dif.activation_volume)/
                                                                     (constants::gas_constant*temperature));
@@ -1358,7 +916,6 @@
                   const MaterialModel::Rheology::DislocationCreepParameters p_dis = rheology_disl->compute_creep_parameters(composition,
                                                                                     phase_function_values,
                                                                                     phase_function.n_phase_transitions_for_each_composition());
-<<<<<<< HEAD
                   dislocation_viscosities[composition] = 0.5 * std::pow(p_dis.prefactor, -1/p_dis.stress_exponent)*
                                                          std::exp((p_dis.activation_energy + pressure * p_dis.activation_volume)/
                                                                   (constants::gas_constant * temperature * p_dis.stress_exponent)) *
@@ -1451,100 +1008,6 @@
                                                 dislocation_viscosities);
               break;
             }
-=======
-               dislocation_viscosities[composition] = 0.5 * std::pow(p_dis.prefactor, -1/p_dis.stress_exponent)*
-                                                      std::exp((p_dis.activation_energy + pressure * p_dis.activation_volume)/
-                                                               (constants::gas_constant * temperature * p_dis.stress_exponent)) *
-                                                      std::pow(strain_rate_inv,((1. - p_dis.stress_exponent)/p_dis.stress_exponent));
-              }
-            
-            // now compute the normal viscosity to be able to compute the stress
-            // Create the material model inputs and outputs to
-            // retrieve the current viscosity.
-
-            MaterialModel::MaterialModelInputs<dim> in = MaterialModel::MaterialModelInputs<dim>(1, compositions.size());
-            in.pressure[0] = pressure;
-            in.temperature[0] = temperature;
-            in.position[0] = position;
-            in.strain_rate[0] = strain_rate;
-            in.composition[0] = compositions;
-
-            in.requested_properties = MaterialModel::MaterialProperties::viscosity;
-
-            MaterialModel::MaterialModelOutputs<dim> out(1.,
-                                                        this -> n_compositional_fields());
-
-            this -> get_material_model().evaluate(in,out);
-            
-            // Compressive stress is positive in geosciences applications.
-            SymmetricTensor<2, dim> stress = pressure * unit_symmetric_tensor<dim>();
-
-            // Add elastic stresses if existent.
-            AssertThrow(this->get_parameters().enable_elasticity == false, ExcMessage("Elasticity not supported when computing the CPO stress"));
-
-            const double eta = out.viscosities[0];
-
-            stress += -2. * eta * deviatoric_strain_rate;
-
-            // Compute the deviatoric stress tensor after elastic stresses were added.
-            const SymmetricTensor<2, dim> deviatoric_stress = deviator(stress);
-
-            // Compute the second moment invariant of the deviatoric stress
-            // in the same way as the second moment invariant of the deviatoric
-            // strain rate is computed in the viscoplastic material model.
-            // TODO to check if this is valid for the compressible case.
-            
-            const std::array<double, dim> eigenvalues = dealii::eigenvalues(deviatoric_stress);
-            double differential_stress = eigenvalues[0] - eigenvalues[dim -1];
-            std::cout<<"differential stress = "<<differential_stress<<std::endl;
-
-            /*
-              Calculation of the recrystallized grain size is done using the piezometer proposed by Van der Waal (1993).
-              d_{recrystallized} = A * \sigma^{m}
-              where
-              A - prefactor 
-              m - stress exponent
-
-              The values for olivine is taken from Van der Waal (1993)
-              The values for pyroxene is taken from Speciale et al (2021)
-            */
-
-           std::array<double, 2> recrystalized_grain_size;
-           std::array<double, 2> half_recrystalized_grain_size;
-           std::array<double, 2> recrystalized_grain_volume;
-           std::array<double, 2> A = {{0.015,std::pow(10,3.8)}};
-           std::array<double, 2> m = {{-1.33, -1.28}};
-
-           if ( t != 0 )
-           {
-            recrystalized_grain_size[mineral_i] = A[mineral_i] * std::pow(differential_stress/1e6, m[mineral_i]);
-           }
-           else
-           {
-            recrystalized_grain_size[mineral_i] = 0.5;
-           }
-
-           half_recrystalized_grain_size[mineral_i] = 0.5 * recrystalized_grain_size[mineral_i];
-           recrystalized_grain_volume[mineral_i] = recrystalized_grain_size[mineral_i];
-           //recrystalized_grain_volume[mineral_i] = (4./3.) * numbers::PI * half_recrystalized_grain_size[mineral_i] * half_recrystalized_grain_size[mineral_i] * half_recrystalized_grain_size[mineral_i];
-
-           std::cout<<"Recrystalized grain volume for mineral "<<mineral_i<<" = "<<recrystalized_grain_volume[mineral_i]<<std::endl;
-
-           return compute_derivatives_drexpp(cpo_index,
-                                             data,
-                                             mineral_i,
-                                             strain_rate_3d,
-                                             velocity_gradient_tensor,
-                                             ref_resolved_shear_stress,
-                                             recrystalized_grain_volume[mineral_i],
-                                             aggregate_recrystalization_increment,
-                                             volume_fractions,
-                                             diffusion_pre_viscosities,
-                                             diffusion_grain_size_exponent,
-                                             dislocation_viscosities);
-           break;
-          }
->>>>>>> 3bd9c02b
             default:
               AssertThrow(false, ExcMessage("Internal error."));
               break;
@@ -1772,11 +1235,7 @@
                                                             const double recrystalized_grain_volume,
                                                             const std::vector<double> &recrystalization_fractions,
                                                             std::vector<double> &strain_energy) const
-<<<<<<< HEAD
       {
-=======
- {
->>>>>>> 3bd9c02b
         // make a vector for which the first entry contains the index of the smallest vector, the second entry contains the
         // index of the second smallest vector, etc.
         std::vector<std::size_t> permutation_vector(n_grains);
@@ -1809,7 +1268,6 @@
               {
                 temp_total_volume += get_volume_fractions_grains(cpo_index,data,mineral_i,i);
               }
-<<<<<<< HEAD
 
             const size_t n_recrystalized_grains = std::floor((recrystalization_fractions[grain_i]*t_grain_volume)/t_recrystalized_grain_volume);
            //if(t_grain_volume != 0)
@@ -1820,15 +1278,6 @@
               {
                 std::cout<<"No. of grains nucleated from grain "<<grain_i<<" = "<<n_recrystalized_grains<<std::endl;
               }
-=======
-            
-            const size_t n_recrystalized_grains = std::floor((recrystalization_fractions[grain_i]*t_grain_volume)/t_recrystalized_grain_volume);
-            
-            if( n_recrystalized_grains !=0)
-            {
-              std::cout<<"No. of grains nucleated from grain "<<grain_i<<" = "<<n_recrystalized_grains<<std::endl;
-            } 
->>>>>>> 3bd9c02b
 
             if (n_recrystalized_grains > 0)
               {
@@ -2073,17 +1522,10 @@
               }
 
             subgrain_rotation_fractions[grain_i] = 4 - alpha;
-<<<<<<< HEAD
 
             total_subgrain_rotation_fraction += subgrain_rotation_fractions[grain_i];
           }
 
-=======
-            
-            total_subgrain_rotation_fraction += subgrain_rotation_fractions[grain_i];
-          }
-          
->>>>>>> 3bd9c02b
         for (unsigned int grain_i = 0; grain_i < n_grains; ++grain_i)
           {
             // compute the diffusion viscosity
@@ -2092,7 +1534,6 @@
 
             // compute the viscosities
             if (grain_volume > 0)
-<<<<<<< HEAD
               {
                 std::vector<double> diffusion_viscosities(volume_fractions.size(),std::numeric_limits<double>::quiet_NaN());
                 std::vector<double> composite_viscosities(volume_fractions.size(),std::numeric_limits<double>::quiet_NaN());
@@ -2117,31 +1558,6 @@
               {
                 grain_boundary_sliding_fractions[grain_i] = 0;
               }
-=======
-            {
-            std::vector<double> diffusion_viscosities(volume_fractions.size(),std::numeric_limits<double>::quiet_NaN());
-            std::vector<double> composite_viscosities(volume_fractions.size(),std::numeric_limits<double>::quiet_NaN());
-            //std::vector<double> dislocation_viscosities(volume_fractions.size(),std::numeric_limits<double>::quiet_NaN());
-            for (unsigned int composition = 0; composition < volume_fractions.size(); ++composition)
-              {
-                diffusion_viscosities[composition] = diffusion_pre_viscosities[composition] * std::pow(grain_volume, diffusion_grain_size_exponent[composition]);
-                composite_viscosities[composition] = diffusion_viscosities[composition]+dislocation_viscosities[composition];
-              }
-            const double diffusion_viscosity = MaterialModel::MaterialUtilities::average_value(volume_fractions, diffusion_viscosities, MaterialModel::MaterialUtilities::harmonic);
-            const double composite_viscosity = MaterialModel::MaterialUtilities::average_value(volume_fractions, composite_viscosities, MaterialModel::MaterialUtilities::harmonic);                 
-
-            grain_boundary_sliding_fractions[grain_i] = diffusion_viscosity/composite_viscosity;
-            AssertThrow(grain_boundary_sliding_fractions[grain_i]>0.0, ExcMessage("diffusion strain-rate larger than total strain-rate."
-                                                                                  "composite_viscosity = " + std::to_string(composite_viscosity)
-                                                                                  + ", diffusion_viscosity = " + std::to_string(diffusion_viscosity)
-                                                                                  + ", grain_boundary_sliding_fractions[grain_i] = " + std::to_string(grain_boundary_sliding_fractions[grain_i])
-                                                                                 ));
-            }
-            else 
-            {
-              grain_boundary_sliding_fractions[grain_i] = 0;
-            } 
->>>>>>> 3bd9c02b
 
             total_grain_boundary_sliding_fraction += grain_boundary_sliding_fractions[grain_i];
           }
@@ -2155,11 +1571,7 @@
                                                :
                                                0.0;
             //if (total_subgrain_rotation_fraction != 0)
-<<<<<<< HEAD
             //std::cout<<"subgrain nucleation fraction = "<< (subgrain_rotation_fractions[grain_i]/total_subgrain_rotation_fraction)<<"\ttotal subgrain fraction = "<<total_subgrain_rotation_fraction<<"\tratio = "<<(subgrain_rotation_fractions[grain_i]/total_subgrain_rotation_fraction)<<std::endl;
-=======
-            //std::cout<<"subgrain nucleation fraction = "<< (subgrain_rotation_fractions[grain_i]/total_subgrain_rotation_fraction)<<"\ttotal subgrain fraction = "<<total_subgrain_rotation_fraction<<"\tratio = "<<(subgrain_rotation_fractions[grain_i]/total_subgrain_rotation_fraction)<<std::endl;                                
->>>>>>> 3bd9c02b
             /*recrystalized_fractions[grain_i] = total_grain_boundary_sliding_fraction != 0 && total_subgrain_rotation_fraction !=0 ?
                                                (subgrain_rotation_fractions[grain_i]/total_subgrain_rotation_fraction)
                                                * aggregate_recrystalization_increment
@@ -2168,11 +1580,7 @@
             //if(grain_boundary_sliding_fractions[grain_i] != 0)
             //std::cout<<"recrystalized_fractions for grain "<<grain_i<<" = "<<recrystalized_fractions[grain_i]<<std::endl;
           }
-<<<<<<< HEAD
-
-=======
-          
->>>>>>> 3bd9c02b
+
         this->recrystalize_grains(cpo_index,
                                   data,
                                   mineral_i,
@@ -2189,13 +1597,8 @@
             // (Eq. 9, Kaminski & Ribe 2001)
             deriv_a_cosine_matrices[grain_i] = 0;
             const double volume_fraction_grain = get_volume_fractions_grains(cpo_index,data,mineral_i,grain_i);
-<<<<<<< HEAD
             if ((volume_fraction_grain != 0) && (grain_boundary_sliding_fractions[grain_i] > 0.5))
               {
-=======
-            if ((volume_fraction_grain > 0) && (grain_boundary_sliding_fractions[grain_i] > 0.5))
-             {
->>>>>>> 3bd9c02b
                 deriv_a_cosine_matrices[grain_i] =  Utilities::Tensors::levi_civita<3>() * spin_vectors[grain_i];
                 sum_volume += numbers::PI * std::pow(volume_fraction_grain,2);
                 // volume averaged strain energy
@@ -2204,7 +1607,6 @@
                 Assert(isfinite(mean_strain_energy), ExcMessage("mean_strain_energy when adding grain " + std::to_string(grain_i) + " is not finite: " + std::to_string(mean_strain_energy)
                                                                 + ", volume_fraction_grain = " + std::to_string(volume_fraction_grain) + "."));
               }
-<<<<<<< HEAD
             else
               {
                 strain_energy[grain_i] = 0;
@@ -2229,32 +1631,6 @@
               }
             else
               deriv_volume_fractions[grain_i] = 0;
-=======
-            else 
-            { 
-                strain_energy[grain_i] = 0;            
-            }
-          }
-          if(sum_volume != 0)
-          {
-            mean_strain_energy = mean_strain_energy/sum_volume;
-          }
-          else 
-            mean_strain_energy = 0;
-          
-          //std::cout<<"mean strain energy = "<<mean_strain_energy<<std::endl;
-        for (unsigned int grain_i = 0; grain_i < n_grains; ++grain_i)
-          { 
-            double volume_fraction_grain = get_volume_fractions_grains(cpo_index,data,mineral_i,grain_i);      
-            if (volume_fraction_grain > 0) 
-            {            
-		            // Different than D-Rex. Here we actually only compute the derivative and do not multiply it with the volume_fractions. We do that when we advect.<
-           	    deriv_volume_fractions[grain_i] = get_volume_fraction_mineral(cpo_index,data,mineral_i) *  drexpp_mobility[mineral_i] * (mean_strain_energy - strain_energy[grain_i]);
-                //std::cout<<"deriv_volume_fractions = "<<deriv_volume_fractions[grain_i]<<"\tdifference in strain energy = "<<mean_strain_energy- strain_energy[grain_i]<<"\tstrain energy = "<<strain_energy[grain_i]<<"\tmean strain = "<<mean_strain_energy<<std::endl;
-            }
-            else 
-              deriv_volume_fractions[grain_i] = 0;               
->>>>>>> 3bd9c02b
           }
 
         return std::pair<std::vector<double>, std::vector<Tensor<2,3>>>(deriv_volume_fractions, deriv_a_cosine_matrices);
@@ -2515,6 +1891,7 @@
               prm.enter_subsection("D-Rex 2004");
               {
                 prm.declare_entry ("Mobility", "125",
+                prm.declare_entry ("Mobility", "125",
                                    Patterns::Double(0),
                                    "The dimensionless intrinsic grain boundary mobility for both olivine and enstatite.");
 
@@ -2547,12 +1924,9 @@
 
               prm.enter_subsection("D-Rex++");
               {
-<<<<<<< HEAD
                 prm.declare_entry ("Number of initial grains","500",
                                    Patterns::List(Patterns::Double(0)),
                                    "Initial no. of grains we want to start the model with." );
-=======
->>>>>>> 3bd9c02b
                 prm.declare_entry ("Mobility", "125",
                                    Patterns::List(Patterns::Double(0)),
                                    "The dimensionless intrinsic grain boundary mobility for both olivine and enstatite.");
@@ -2570,11 +1944,7 @@
                 prm.declare_entry ("Exponents p", "1.5",
                                    Patterns::List(Patterns::Double(0)),
                                    "This is exponent p as defined in equation 11 of Kaminski et al., 2004. ");
-<<<<<<< HEAD
-
-=======
-                
->>>>>>> 3bd9c02b
+
                 prm.declare_entry ("Initial grain size", "1e-6",
                                    Patterns::List(Patterns::Double(0)),
                                    "This is intial grain size we choose to prescribe to Drex ++ ");
@@ -2631,6 +2001,10 @@
               else if (temp_cpo_derivative_algorithm ==  "D-Rex 2004")
                 {
                   cpo_derivative_algorithm = CPODerivativeAlgorithm::drex_2004;
+                }
+              else if (temp_cpo_derivative_algorithm ==  "D-Rex++")
+                {
+                  cpo_derivative_algorithm = CPODerivativeAlgorithm::drexpp;
                 }
               else if (temp_cpo_derivative_algorithm ==  "D-Rex++")
                 {
@@ -2739,10 +2113,7 @@
 
               prm.enter_subsection("D-Rex++");
               {
-<<<<<<< HEAD
                 n_grains_init = prm.get_double("Number of initial grains");
-=======
->>>>>>> 3bd9c02b
                 drexpp_mobility = Utilities::string_to_double(dealii::Utilities::split_string_list(prm.get("Mobility")));
                 volume_fractions_minerals = Utilities::string_to_double(dealii::Utilities::split_string_list(prm.get("Volume fractions minerals")));
                 drexpp_stress_exponent = Utilities::string_to_double(dealii::Utilities::split_string_list(prm.get("Stress exponents")));
