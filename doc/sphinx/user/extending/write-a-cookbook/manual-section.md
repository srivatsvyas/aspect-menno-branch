<<<<<<< HEAD
(sec:extending:write-manual-section)=
# Section in the manual
=======
# Adding a section to the manual
>>>>>>> e3aab7eb

Then you have to decide if the cookbook you want to contribute is a *Simple
setup* (that explains how to use one specific feature, but does not try to
reproduce any earth-like setting, see
{ref}`sec:cookbooks:simple-setups`), a *Geophysical setup* (that
teaches how to setup a specific type of geodynamic model like a global
convection model, a subduction zone or a mid-ocean ridge, see
{ref}`sec:cookbooks:geophysical-setups`) or a *Benchmark* (see
{ref}`cha:benchmarks`). Depending on that choice, you will add a new entry
to the toctree of the corresponding .md file in the
[doc/sphinx/user](https://github.com/geodynamics/aspect/tree/main/doc/sphinx/user)
directory: either
[cookbooks/simple-setups.md](https://github.com/geodynamics/aspect/blob/main/doc/sphinx/user/cookbooks/simple-setups.md),
[cookbooks/geophysical-setups.md](https://github.com/geodynamics/aspect/blob/main/doc/sphinx/user/cookbooks/geophysical-setups.md),
or [benchmarks/index.md](https://github.com/geodynamics/aspect/blob/main/doc/sphinx/user/benchmarks/index.md).
Your toctree entry should follow the structure
`cookbooks/YOUR-COOKBOOK-NAME/doc/YOUR-COOKBOOK-NAME.md` or
`benchmarks/YOUR-COOKBOOK-NAME/doc/YOUR-COOKBOOK-NAME.md` depending on which top-level
directory your cookbook is going in (see the other toctree entries for examples).

Now that it has a place to live in the manual, you will need to actually create
the documentation, in the form of a .md file in the
`aspect/cookbooks/YOUR-COOKBOOK-NAME/doc/` directory (replace `/cookbooks/` with
`/benchmarks/` if applicable). The format in which cookbook documentation (and
the rest of the manual) needs to be written is
[MyST](https://myst-parser.readthedocs.io/en/latest/#), a flavor of markdown.
For your convenience, we provide a {ref}`sec:myst-quickref` containing all the
proper formatting for tables, figures, math, citations, etc. You can also refer
to the documentation of an existing cookbook, such as
[2D compressible convection with a reference profile and material properties from BurnMan](https://github.com/geodynamics/aspect/blob/main/cookbooks/burnman/doc/burnman.md)
or [Simple convection in a quarter of a 2d annulus](https://github.com/geodynamics/aspect/blob/main/cookbooks/shell_simple_2d/doc/shell_simple_2d.md),
for examples of how to format your own documentation.
Your documentation should follow this general structure:

-   Start with a short description of what feature the cookbook introduces or
    what the model setup is meant to accomplish, including the relevant
    physics. Specifically, this paragraph should also address the question of
    what motivates the model. If the setup comes from a publication, make sure
    to mention that and include the reference (see the {ref}`sec:myst-quickref`
    for proper citation formatting).

-   If the model uses a new plugin, describe the new feature this plugin
    introduces and how this is implemented in the code. Ideally, this
    paragraph includes essential code snippets from the plugin file that
    complement and illustrate the description in the text. Place the code
    snippet in the same directory as your .md file and see
    {ref}`sec:quickref:external-code-blocks` for how to reference it.

-   Explain what the important input parameters in this setup are, what values
    you set them to and why. This paragraph should give an overview of your
    model setup, including the initial conditions, boundary conditions,
    geometry, etc., and anything that is special about the setup. Ideally,
    this description includes snippets from the input file; include them the
    same way you included the code snippets above.

-   Show the model results in form of figures and/or plots, accompanied by an
    explanation of what happens in the model. This can also include a link to
    an animation of the model you made and uploaded somewhere, for example on
    YouTube. When creating figures or animations, you should think about the
    color scale that you use. Some colormaps &ndash; like the rainbow color
    palette that is still the default in some visualization tools &ndash; can
    obscure features present in the data and introduce artifacts because the
    rainbow color scale is not perceptually uniform. For more background on
    this topic, start here
    <https://matplotlib.org/2.0.2/users/colormaps.html>. To state some of their
    recommendations here, in most cases it is best to choose a perceptually
    uniform color palette. For representing information that has ordering,
    they recommend sequential color palettes that change in lightness/color
    incrementally like "viridis," "inferno,"
    "plasma" and "magma." For representing data that
    deviates around zero, they recommend diverging color palettes where two
    different colors change in lightness and meet at an unsaturated color in
    the middle such as "BrBG" and "RdBu." If you use a
    recent version of ParaView or VisIt, these color palettes are included
    with the preset color maps under the names given above, and you may want
    to choose one of these options rather than the default.

-   Finally, mention some ways the users could modify or extend the cookbook,
    such as parameters to vary to get new and interesting results, or to
    better understand the numerical methods or the physical processes
    occurring in the model. These can just be suggestions, or you can also
    extend on these ideas by adding subsections that illustrate how these
    modifications influence the model results.

And that's it, you have just created your first cookbook! Make a
[pull request](https://docs.github.com/en/get-started/quickstart/github-flow)
to contribute it to the main repository! You can find more information on how to
do that on [our github page](https://github.com/geodynamics/aspect/blob/main/CONTRIBUTING.md).
Once the pull request is submitted, you can preview what your page will look
like in rendered form by scrolling to the checks near the bottom of the open
pull request and clicking `Details` next to `docs/readthedocs.org:aspect-documentation`.
The documentation takes a few minutes to build; once done, you will be able to
browse a preview of what the manual will look like once your additions are
merged. Navigate to your newly-added page and use this opportunity to ensure
all equations, citations, figures, etc. are formatted correctly and appear as you would like.

You will get bonus points if you also create a test (see
<<<<<<< HEAD
{ref}`sec:extending:writing-tests`) that only runs the first time step (or a
lower resolution version) of your cookbook.
=======
{ref}`sec:extending:writing-tests`) that only runs the first time step (or a lower
resolution version) of your cookbook.

:::{admonition} TODO
:class: error

This section needs substantial updating by C. Mills to update the process on how to add a section to the manual.
A number of relative links also need to be added.
:::
>>>>>>> e3aab7eb
<|MERGE_RESOLUTION|>--- conflicted
+++ resolved
@@ -1,9 +1,5 @@
-<<<<<<< HEAD
 (sec:extending:write-manual-section)=
-# Section in the manual
-=======
 # Adding a section to the manual
->>>>>>> e3aab7eb
 
 Then you have to decide if the cookbook you want to contribute is a *Simple
 setup* (that explains how to use one specific feature, but does not try to
@@ -101,17 +97,5 @@
 all equations, citations, figures, etc. are formatted correctly and appear as you would like.
 
 You will get bonus points if you also create a test (see
-<<<<<<< HEAD
 {ref}`sec:extending:writing-tests`) that only runs the first time step (or a
-lower resolution version) of your cookbook.
-=======
-{ref}`sec:extending:writing-tests`) that only runs the first time step (or a lower
-resolution version) of your cookbook.
-
-:::{admonition} TODO
-:class: error
-
-This section needs substantial updating by C. Mills to update the process on how to add a section to the manual.
-A number of relative links also need to be added.
-:::
->>>>>>> e3aab7eb
+lower resolution version) of your cookbook.