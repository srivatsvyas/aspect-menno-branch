--- conflicted
+++ resolved
@@ -5,11 +5,7 @@
 ASPECT produces a statistics file that collects
 information produced during each time step. For the remainder of this section,
 let us assume that we have run ASPECT with the
-<<<<<<< HEAD
-input file discussed in {ref}`5.2.1`, simulating convection in a
-=======
 input file discussed in {ref}`sec:cookbooks:convection-box`, simulating convection in a
->>>>>>> a36f2174
 box. After running ASPECT, you will find a file
 called `statistics` in the output directory that, at the time of writing this,
 looked like this:
@@ -111,16 +107,10 @@
 commands above into a script file, see below. We have done it here to get the
 entire command into the width of the page.
 
-<<<<<<< HEAD
-```{figure-md} fig:viz-gnuplot-1
-<img src="viz/statistics/1.png" title="fig:" id="fig:viz-gnuplot-1" style="width:40.0%" alt="Visualizing the statistics file obtained from the example in Section&#xA0;5.2.1 using Gnuplot: Output using simple commands." />
-Visualizing the statistics file obtained from the example in Section&#xA0;5.2.1 using Gnuplot: Output using simple commands.
-=======
 ```{figure-md} fig:viz-gnuplot
 <img src="../../../../manual/viz/statistics/viz-gnuplot.*" alt="Figure" width="80%"/>
 
 Visualizing the statistics file obtained from the example in {ref}`sec:cookbooks:convection-box` using Gnuplot: Output using simple commands.
->>>>>>> a36f2174
 ```
 
 For those who are lazy, `Gnuplot` allows to abbreviate things in many
@@ -152,21 +142,12 @@
 
 The last command will simply generate the same plot again but this time into
 the given file. The result is a graphics file similar to the one shown in
-<<<<<<< HEAD
-Fig.&nbsp;[9][] on page `insert page number`.
-
-:::{note}
-After setting output to a file, all following plot commands will want to write to this file.
-Thus, if you want to create more plots after the one just created, you need to reset output back to
-the screen. On Linux, this is done using the command set terminal X11. You can then continue
-=======
 {numref}`fig:convection-box-stats`.
 
 :::{note}
 After setting output to a file, *all* following plot commands will want to write to this file.
 Thus, if you want to create more plots after the one just created, you need to reset output back to
 the screen. On Linux, this is done using the command `set terminal X11`. You can then continue
->>>>>>> a36f2174
 experimenting with plots and when you have the next plot ready, switch back to output to a file.
 :::
 
@@ -194,23 +175,17 @@
 information by typing `help` at the prompt, or a command like `help plot` to
 get help on the `plot` command.
 
-<<<<<<< HEAD
 [^footnote1]: With input files that ask for initial adaptive refinement, the first time step may appear twice because we solve on a mesh that
 is globally refined and we then start the entire computation over again on a once adaptively refined mesh (see the parameters
 in Section `A.127` for how to do that).
 [^footnote2]: In my own work, I usually save the ASPECT input file, the statistics output file and the Gnuplot script along with the
-=======
+actual figure I want to include in a paper. This way, it is easy to either re-run an entire simulation, or just tweak the graphic
+at a later time. Speaking from experience, you will not believe how often one wants to tweak a figure long after it was first
+created. In such situations it is outstandingly helpful if one still has both the actual data as well as the script that generated
+the graphic.
+
 :::{admonition} TODO
 Footnote: reference to A.127; parameter sections not set up so this reference does not make sense.
 :::
 
-[^footnote1]: With input files that ask for initial adaptive refinement, the first time step may appear twice because we solve on a mesh that
-is globally refined and we then start the entire computation over again on a once adaptively refined mesh (see the parameters
-in Section A.127 for how to do that).
 
-[^footnote2]: In my own work, I usually save the ASPECT input file, the `statistics` output file and the `Gnuplot` script along with the
->>>>>>> a36f2174
-actual figure I want to include in a paper. This way, it is easy to either re-run an entire simulation, or just tweak the graphic
-at a later time. Speaking from experience, you will not believe how often one wants to tweak a figure long after it was first
-created. In such situations it is outstandingly helpful if one still has both the actual data as well as the script that generated
-the graphic.