--- conflicted
+++ resolved
@@ -22,6 +22,11 @@
 #define _aspect_particle_property_cpo_h
 
 #include <aspect/particle/property/interface.h>
+#include <aspect/material_model/rheology/diffusion_creep.h>
+#include <aspect/material_model/rheology/dislocation_creep.h>
+#include <aspect/material_model/rheology/visco_plastic.h>
+#include <aspect/material_model/utilities.h>
+#include <aspect/material_model/interface.h>
 #include <aspect/material_model/rheology/diffusion_creep.h>
 #include <aspect/material_model/rheology/dislocation_creep.h>
 #include <aspect/material_model/rheology/visco_plastic.h>
@@ -310,6 +315,28 @@
                               const std::vector<double> &recrystalized_fraction,
                               std::vector<double> &strain_energy) const;
 
+          std::pair<std::vector<double>, std::vector<Tensor<2,3>>>
+          compute_derivatives_drexpp(const unsigned int cpo_index,
+                                     const ArrayView<double> &data,
+                                     const unsigned int mineral_i,
+                                     const SymmetricTensor<2,3> &strain_rate_3d,
+                                     const Tensor<2,3> &velocity_gradient_tensor,
+                                     const std::array<double,4> ref_resolved_shear_stress,
+                                     const double recrystalized_grain_size,
+                                     const double aggregate_recrystalization_increment,
+                                     const std::vector<double> &volume_fractions,
+                                     const std::vector<double> &diffusion_pre_viscosities,
+                                     const std::vector<double> &diffusion_grain_size_exponent,
+                                     const std::vector<double> &dislocation_viscosities)const;
+
+          void
+          recrystalize_grains(const unsigned int cpo_index,
+                              const ArrayView<double> &data,
+                              const unsigned int mineral_i,
+                              const double recrystalized_grainsize,
+                              const std::vector<double> &recrystalized_fraction,
+                              std::vector<double> &strain_energy) const;
+
 
           /**
            * Declare the parameters this class takes through input files.
@@ -651,12 +678,10 @@
            * efficiency of nucleation parameter.
            * lambda_m in equation 8 of Kaminski et al. (2004, Geophys. J. Int)
            */
-<<<<<<< HEAD
           double n_grains_init;
-=======
->>>>>>> 3bd9c02b
           double initial_grain_size;
           double nucleation_efficiency;
+          std::vector<double> drexpp_nucleation_efficiency;
           std::vector<double> drexpp_nucleation_efficiency;
 
           /**
@@ -698,6 +723,27 @@
            */
 
           MaterialModel::MaterialUtilities::PhaseFunction<dim> phase_function;
+          std::vector<double> drexpp_mobility;
+
+          std::unique_ptr<MaterialModel::Rheology::DiffusionCreep<dim>> rheology_diff;
+          std::unique_ptr<MaterialModel::Rheology::DislocationCreep<dim>> rheology_disl;
+          std::unique_ptr<MaterialModel::Rheology::ViscoPlastic<dim>> rheology_vipl;
+          double min_strain_rate;
+          std::vector<double> thermal_diffusivities;
+
+          /**
+           * Whether to use user-defined thermal conductivities instead of thermal diffusivities.
+           */
+
+          bool define_conductivities;
+
+          std::vector<double> thermal_conductivities;
+
+          /**
+           * Object that handles phase transitions.
+           */
+
+          MaterialModel::MaterialUtilities::PhaseFunction<dim> phase_function;
 
           /** @} */
 
